'use client'

import { useEditor, EditorContent } from '@tiptap/react'
import StarterKit from '@tiptap/starter-kit'
import HorizontalRule from '@tiptap/extension-horizontal-rule'
import Placeholder from '@tiptap/extension-placeholder'
import Typography from '@tiptap/extension-typography'
import { useEffect, useState, useRef, useCallback } from 'react'
import { Page, PageUpdate } from '@/lib/supabase/types'
import { createClient } from '@/lib/supabase/supabase-client'
import { Calendar, Minus } from 'lucide-react'
import ChatPanel, { ChatPanelHandle } from '../right-sidebar/ChatPanel'
import { setupThoughtTracking } from '@/thought-tracking/integration/editor-integration'
import { ThoughtParagraph } from '@/thought-tracking/extensions/paragraph-extension'

interface TipTapEditorProps {
  page: Page
  onUpdate: (page: Page) => void
  allPages?: Page[] // Add pages data for context
  pageRefreshCallback?: () => Promise<void> // Add page refresh callback
}

export default function TipTapEditor({ page, onUpdate, allPages = [], pageRefreshCallback }: TipTapEditorProps) {
  const [title, setTitle] = useState(page.title)
  const [isSaving, setIsSaving] = useState(false)
  const [isEditingTitle, setIsEditingTitle] = useState(false)
  const [isUserTyping, setIsUserTyping] = useState(false)
  const [isUserEditingTitle, setIsUserEditingTitle] = useState(false) // Track title editing specifically
  const [isChatOpen, setIsChatOpen] = useState(false)
  const [selections, setSelections] = useState<Array<{id: string, text: string, startLine: number, endLine: number}>>([])
  
  const titleInputRef = useRef<HTMLInputElement>(null)
  const currentPageRef = useRef(page.uuid)
  const chatPanelRef = useRef<ChatPanelHandle>(null)
  const supabase = createClient()

  const editor = useEditor({
    extensions: [
      StarterKit.configure({
        paragraph: false, // Disable default paragraph to use our custom one
      }),
      ThoughtParagraph, // Our custom paragraph with metadata
      HorizontalRule.configure({
        HTMLAttributes: {
          class: 'my-6 border-gray-700',
        },
      }),
      Placeholder.configure({
        placeholder: "Type '/' for commands",
      }),
      Typography,
    ],
    content: page.content as any,
    editorProps: {
      attributes: {
        class: 'prose prose-invert max-w-none focus:outline-none min-h-[calc(100vh-180px)] md:min-h-[calc(100vh-120px)] px-4 py-4 md:px-16 md:py-8 prose-sm md:prose-base text-sm md:text-base leading-relaxed',
      },
    },
    onUpdate: ({ editor }) => {
      setIsUserTyping(true)
      debounceUpdate(editor.getJSON(), editor.getText())
    },
  })

  // Debounced update function
  const debounceUpdate = (() => {
    let timeoutId: NodeJS.Timeout
    return (content: any, textContent: string) => {
      clearTimeout(timeoutId)
      timeoutId = setTimeout(() => {
        updatePage(content, textContent)
        setIsUserTyping(false) // User stopped typing
      }, 1000) // Save after 1 second of inactivity
    }
  })()

  const updatePage = async (content: any, textContent: string) => {
    setIsSaving(true)
    
    const updates: PageUpdate = {
      content,
      content_text: textContent,
      updated_at: new Date().toISOString()
    }

    const { data, error } = await supabase
      .from('pages')
      .update(updates)
      .eq('uuid', page.uuid)
      .select()
      .single()

    if (data && !isUserTyping) {
      // Only update parent state if user isn't actively typing
      onUpdate(data)
    }

    setIsSaving(false)
  }

  const updateTitle = async (newTitle: string) => {
    const { data, error } = await supabase
      .from('pages')
      .update({ 
        title: newTitle,
        updated_at: new Date().toISOString()
      })
      .eq('uuid', page.uuid)
      .select()
      .single()

    if (data) {
      onUpdate(data)
    } else if (error) {
      console.error('updateTitle error:', error)
    }
    
    // Clear the editing flag after the update is complete
    setIsUserEditingTitle(false)
  }

  const handleTitleSubmit = () => {
    console.log('handleTitleSubmit', title)
    setIsEditingTitle(false)
    if (title !== page.title && title.trim()) {
      console.log('updateTitle', title.trim())
      updateTitle(title.trim())
    } else {
      console.log('resetTitle', page.title)
      setTitle(page.title) // Reset if unchanged
      setIsUserEditingTitle(false) // Only clear flag if no update needed
    }
  }

  const handleTitleKeyDown = (e: React.KeyboardEvent) => {
    if (e.key === 'Enter') {
      e.preventDefault()
      handleTitleSubmit()
      editor?.commands.focus()
    } else if (e.key === 'Escape') {
      setTitle(page.title)
      setIsEditingTitle(false)
      setIsUserEditingTitle(false) // Clear the title editing flag
      editor?.commands.focus()
    }
  }

  const startEditingTitle = () => {
    setIsEditingTitle(true)
    setIsUserEditingTitle(true) // Set the title editing flag
    setTimeout(() => titleInputRef.current?.focus(), 0)
  }

  const insertHorizontalRule = () => {
    editor?.chain().focus().setHorizontalRule().run()
  }

  const insertDateDivider = () => {
    const today = new Date().toLocaleDateString('en-US', { 
      weekday: 'long', 
      year: 'numeric', 
      month: 'long', 
      day: 'numeric' 
    })
    
    editor?.chain()
      .focus()
      .setHorizontalRule()
      .insertContent(`<h2>${today}</h2>`)
      .run()
  }

  // Capture current selection when opening chat (only when Command+K is pressed)
  const captureCurrentSelection = useCallback(() => {
    if (!editor) {
      console.log('No editor available for capturing selection')
      return
    }
    
    const { from, to } = editor.state.selection
    console.log('Selection range:', { from, to })
    
    if (from === to) {
      // No selection, clear selections
      setSelections([])
      return
    }

    const selectedText = editor.state.doc.textBetween(from, to)
    console.log('Selected text:', selectedText)
    
    if (selectedText.trim()) {
      const selectionId = `selection-${Date.now()}`
      const newSelection = {
        id: selectionId,
        text: selectedText.trim(),
        startLine: 1, // TipTap doesn't have line numbers, so we use 1
        endLine: 1
      }
      console.log('Adding selection to context:', newSelection)
      setSelections(prev => [...prev, newSelection]) // Append to existing selections
    } else {
      console.log('Selected text is empty after trimming')
      // Don't clear existing selections if current selection is empty
    }
  }, [editor])

  // Command+K keyboard shortcut to open chat
  useEffect(() => {
    const handleKeyDown = (e: KeyboardEvent) => {
      if (e.metaKey && e.key === 'k') {
        e.preventDefault()
        console.log('Command+K pressed, capturing selection...')
        
        // Capture current selection when opening chat
        captureCurrentSelection()
        
        setIsChatOpen(true)
        // Focus chat input after a short delay to allow panel to render
        setTimeout(() => {
          chatPanelRef.current?.focusInput()
        }, 100)
      }
    }

    window.addEventListener('keydown', handleKeyDown)
    return () => window.removeEventListener('keydown', handleKeyDown)
  }, []) // Remove captureCurrentSelection dependency to prevent multiple event listeners


  // Apply AI response to editor
  const handleApplyAiResponse = async (responseText: string, targetSelections?: Array<{id: string, text: string, startLine: number, endLine: number}>) => {
    if (!editor) return

    try {
      console.log('Applying AI response to editor', { responseText: responseText.substring(0, 100) + '...' })
      
      if (targetSelections && targetSelections.length > 0) {
        // Replace the selected text with AI response
        const { from, to } = editor.state.selection
        if (from !== to) {
          editor.chain().focus().deleteSelection().insertContent(responseText).run()
        } else {
          // If no current selection, just insert at cursor
          editor.chain().focus().insertContent(responseText).run()
        }
      } else {
        // No specific selection, insert at cursor position
        editor.chain().focus().insertContent(responseText).run()
      }
      
      // Clear selections after applying
      setSelections([])
    } catch (error) {
      console.error('Error applying AI response to editor:', error)
      throw error
    }
  }

  // Setup thought tracking when editor is ready
  useEffect(() => {
    let cleanup: (() => void) | undefined

    const setupTracking = async () => {
      if (editor) {
        // Clean up any existing tracking first
        if (cleanup) {
          cleanup()
        }
        
        cleanup = await setupThoughtTracking(editor, page.uuid, allPages, pageRefreshCallback)
        console.log('🧠 Thought tracking initialized for editor with page:', page.uuid)
      }
    }

    setupTracking()

    // Return cleanup function
    return () => {
      if (cleanup) {
        cleanup()
      }
    }
<<<<<<< HEAD
  }, [editor, page.uuid]) // Remove pageRefreshCallback dependency to prevent multiple calls
=======
  }, [editor, page.uuid]) // Removed pageRefreshCallback from dependencies to prevent unnecessary re-runs
>>>>>>> 2c8bebac

  // Update editor content when page changes (but not when user is typing)
  useEffect(() => {
    // Only update content if we switched to a different page
    const pageChanged = currentPageRef.current !== page.uuid
    
    if (pageChanged) {
      currentPageRef.current = page.uuid
      if (editor) {
        editor.commands.setContent(page.content as any)
      }
      setTitle(page.title)
      setIsUserTyping(false)
      setIsUserEditingTitle(false) // Reset title editing flag on page change
    } else if (!isUserEditingTitle) {
      // Update title from props if user is not actively editing the title
      // (regardless of whether they're typing in the editor content)
      setTitle(page.title)
    }
  }, [page.uuid, page.title, page.content, editor]) // More specific dependencies to prevent unnecessary re-runs

  if (!editor) {
    return (
      <div className="flex-1 flex items-center justify-center bg-[#1a1a1a]">
        <div className="text-gray-500 text-sm">Loading...</div>
      </div>
    )
  }

  return (
    <div 
      className="flex-1 bg-[#1a1a1a] flex flex-col overflow-hidden w-full"
      data-editor
    >
      {/* Minimal toolbar - appears on hover */}
      <div className="absolute top-4 right-4 md:right-6 z-10 opacity-0 hover:opacity-100 transition-opacity">
        <div className="flex items-center gap-1 bg-[#2a2a2a] rounded-lg p-1 border border-gray-700">
          <button
            onClick={insertHorizontalRule}
            className="p-1.5 text-gray-400 hover:text-white hover:bg-[#3a3a3a] rounded transition-colors"
            title="Divider"
          >
            <Minus size={14} />
          </button>
          
          <button
            onClick={insertDateDivider}
            className="p-1.5 text-gray-400 hover:text-white hover:bg-[#3a3a3a] rounded transition-colors"
            title="Date"
          >
            <Calendar size={14} />
          </button>
        </div>
      </div>

      {/* Saving indicator */}
      {isSaving && (
        <div className="absolute top-4 left-4 md:left-6 z-10">
          <span className="text-gray-500 text-xs">Saving...</span>
        </div>
      )}

      {/* Editor container with independent scrolling */}
      <div className="flex-1 overflow-y-auto">
        <div className="max-w-4xl mx-auto min-h-full">
          {/* Title - Notion style */}
          <div className="px-4 pt-8 pb-2 md:px-16 md:pt-16">
            {isEditingTitle ? (
              <input
                ref={titleInputRef}
                type="text"
                value={title}
                onChange={(e) => setTitle(e.target.value)}
                onBlur={handleTitleSubmit}
                onKeyDown={handleTitleKeyDown}
                className="w-full bg-transparent text-white font-bold placeholder-gray-600 border-none outline-none resize-none text-[16px] md:text-4xl"
                placeholder="Untitled"
              />
            ) : (
              <h1
                onClick={startEditingTitle}
                onKeyDown={(e) => {
                  // Start editing on any printable character or backspace/delete
                  if (e.key.length === 1 || e.key === 'Backspace' || e.key === 'Delete') {
                    e.preventDefault()
                    startEditingTitle()
                    // If it's a printable character, we'll set it as the new title
                    if (e.key.length === 1) {
                      setTimeout(() => {
                        setTitle(e.key)
                        // Position cursor at the end
                        if (titleInputRef.current) {
                          titleInputRef.current.setSelectionRange(1, 1)
                        }
                      }, 0)
                    } else {
                      // For backspace/delete, clear the title
                      setTimeout(() => {
                        setTitle('')
                      }, 0)
                    }
                  }
                }}
                tabIndex={0} // Make it focusable
                className="text-white text-2xl md:text-4xl font-bold cursor-text hover:bg-[#2a2a2a]/30 rounded px-1 py-1 -mx-1 transition-colors min-h-[2rem] md:min-h-[3rem] flex items-center focus:outline-none focus:bg-[#2a2a2a]/30"
              >
                {title || (
                  <span className="text-gray-600">Untitled</span>
                )}
              </h1>
            )}
          </div>

          {/* Editor */}
          <EditorContent 
            editor={editor} 
            className="text-gray-200"
          />
        </div>
      </div>

      {/* Chat Panel */}
      <ChatPanel
        ref={chatPanelRef}
        isOpen={isChatOpen}
        onClose={() => setIsChatOpen(false)}
        currentPage={page}
        allPages={allPages}
        selections={selections}
        setSelections={setSelections}
        onApplyAiResponseToEditor={handleApplyAiResponse}
        editor={editor}
      />
    </div>
  )
} <|MERGE_RESOLUTION|>--- conflicted
+++ resolved
@@ -281,11 +281,7 @@
         cleanup()
       }
     }
-<<<<<<< HEAD
-  }, [editor, page.uuid]) // Remove pageRefreshCallback dependency to prevent multiple calls
-=======
   }, [editor, page.uuid]) // Removed pageRefreshCallback from dependencies to prevent unnecessary re-runs
->>>>>>> 2c8bebac
 
   // Update editor content when page changes (but not when user is typing)
   useEffect(() => {
